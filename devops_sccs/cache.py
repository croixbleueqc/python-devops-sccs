--- conflicted
+++ resolved
@@ -1,95 +1,72 @@
-# Copyright 2022 Croix Bleue du Québec
-
-# This file is part of python-devops-sccs.
-
-# python-devops-sccs is free software: you can redistribute it and/or modify
-# it under the terms of the GNU Lesser General Public License as published by
-# the Free Software Foundation, either version 3 of the License, or
-# (at your option) any later version.
-
-# python-devops-sccs is distributed in the hope that it will be useful,
-# but WITHOUT ANY WARRANTY; without even the implied warranty of
-# MERCHANTABILITY or FITNESS FOR A PARTICULAR PURPOSE.  See the
-# GNU Lesser General Public License for more details.
-
-# You should have received a copy of the GNU Lesser General Public License
-# along with python-devops-sccs.  If not, see <https://www.gnu.org/licenses/>.
-
-import logging
-        
-class AsyncCache(object):
-    
-<<<<<<< HEAD
-    def __init__ (self ,lookup_func=None,key_arg=None,rlock =None ,data:dict = {}, **kwargs_func):
-        """
-        loopup_func:async   callable  function to call when a key is not found in the cache
-        key_arg:string      name of the key argument 
-        rlock:Rlock         recursive lock for writing (needs a context manager)
-=======
-    def __init__ (self ,lookup_func=None,key_arg=None, data:dict = {} , **kwargs_func):
-        """
-        loopup_func:async   callable  function to call when a key is not found in the cache
-        key_arg:string      name of the key argument 
->>>>>>> 7a429874
-        data:dict           initial data of the cache
-        kwargs_func         arguments to call with lookup_func
-        """
-
-        self.data = data
-
-        #setup lookup function
-        self.lookup_func = lookup_func
-        self.key_arg = key_arg
-        self.kwargs =  kwargs_func
-<<<<<<< HEAD
-        self.rlock = rlock 
-=======
->>>>>>> 7a429874
-
-    def get(self,key):
-        return self.data.get(key)
-
-    async def __getitem__(self, key):
-        val = self.data.get(key)
-        if(val is None):
-        
-            if self.lookup_func is not None:
-<<<<<<< HEAD
-                with self.rlock as lock:
-                    #check if the data is still unitialized
-                    val = self.data.get(key)                    
-                    if (val is None) :
-                        #data is definetly unitialized
-                        logging.debug(f"element {key} not found in the cache! populating it!")
-                        self.kwargs[self.key_arg] = key
-                        val = await self.lookup_func(**self.kwargs)
-                        self.data[key]=val
-=======
-        
-                logging.debug(f"element {key} not found in the cache! populating it!")
-                self.kwargs[self.key_arg] = key
-                val = await self.lookup_func(**self.kwargs)
-                self.data[key]=val
->>>>>>> 7a429874
-        
-            else :
-        
-                raise KeyError(key)
-                    
-        return val
-
-    def __setitem__(self, key, item) :
-<<<<<<< HEAD
-        with self.rlock as lock :
-            logging.debug(f"key {key} has been set!")
-            self.data[key]=item
-    
-    def __enter__(self):
-        self.rlock.acquire()
-    
-    def __exit__(self,type, value, traceback):
-        self.rlock.release()
-=======
-            logging.debug(f"key {key} has been set!")
-            self.data[key]=item
->>>>>>> 7a429874
+# Copyright 2022 Croix Bleue du Québec
+
+# This file is part of python-devops-sccs.
+
+# python-devops-sccs is free software: you can redistribute it and/or modify
+# it under the terms of the GNU Lesser General Public License as published by
+# the Free Software Foundation, either version 3 of the License, or
+# (at your option) any later version.
+
+# python-devops-sccs is distributed in the hope that it will be useful,
+# but WITHOUT ANY WARRANTY; without even the implied warranty of
+# MERCHANTABILITY or FITNESS FOR A PARTICULAR PURPOSE.  See the
+# GNU Lesser General Public License for more details.
+
+# You should have received a copy of the GNU Lesser General Public License
+# along with python-devops-sccs.  If not, see <https://www.gnu.org/licenses/>.
+
+import logging
+        
+class AsyncCache(object):
+    
+    def __init__ (self ,lookup_func=None,key_arg=None,rlock =None ,data:dict = {}, **kwargs_func):
+        """
+        loopup_func:async   callable  function to call when a key is not found in the cache
+        key_arg:string      name of the key argument 
+        rlock:Rlock         recursive lock for writing (needs a context manager)
+        data:dict           initial data of the cache
+        kwargs_func         arguments to call with lookup_func
+        """
+
+        self.data = data
+
+        #setup lookup function
+        self.lookup_func = lookup_func
+        self.key_arg = key_arg
+        self.kwargs =  kwargs_func
+        self.rlock = rlock 
+
+    def get(self,key):
+        return self.data.get(key)
+
+    async def __getitem__(self, key):
+        val = self.data.get(key)
+        if(val is None):
+        
+            if self.lookup_func is not None:
+                with self.rlock as lock:
+                    #check if the data is still unitialized
+                    val = self.data.get(key)                    
+                    if (val is None) :
+                        #data is definetly unitialized
+                        logging.debug(f"element {key} not found in the cache! populating it!")
+                        self.kwargs[self.key_arg] = key
+                        val = await self.lookup_func(**self.kwargs)
+                        self.data[key]=val
+        
+            else :
+        
+                raise KeyError(key)
+                    
+        return val
+
+    def __setitem__(self, key, item) :
+        with self.rlock as lock :
+            logging.debug(f"key {key} has been set!")
+            self.data[key]=item
+    
+    def __enter__(self):
+        self.rlock.acquire()
+    
+    def __exit__(self,type, value, traceback):
+        self.rlock.release()