# Copyright 2020-2022 Croix Bleue du Québec

# Licensed under the Apache License, Version 2.0 (the "License");
# you may not use this file except in compliance with the License.
# You may obtain a copy of the License at

#     http://www.apache.org/licenses/LICENSE-2.0

# Unless required by applicable law or agreed to in writing, software
# distributed under the License is distributed on an "AS IS" BASIS,
# WITHOUT WARRANTIES OR CONDITIONS OF ANY KIND, either express or implied.
# See the License for the specific language governing permissions and
# limitations under the License.

import asyncio
import re
import logging
import time

from fastapi import Request 
from contextlib import asynccontextmanager
from aiobitbucket.bitbucket import Bitbucket
from aiobitbucket.typing.refs import Branch
from aiobitbucket.apis.repositories.repository import RepoSlug
from aiobitbucket.errors import NetworkNotFound
from aiobitbucket.typing.repositories.commit_status import State as commit_status_state
from aiobitbucket.typing.webhooks.webhook import Event as HookEvent , event_t as HookEvent_t
from ..realtime.hookserver import app_sccs
from ..plugin import Sccs
from ..errors import SccsException
from ..accesscontrol import AccessForbidden, Actions, Permissions
from ..utils import cd as utils_cd

from ..typing import cd as typing_cd
from ..typing import repositories as typing_repo

PLUGIN_NAME="bitbucketcloud"

def init_plugin():
    return PLUGIN_NAME, BitbucketCloud()

class BitbucketCloud(Sccs):
    async def init(self, core, args):
        """
        Initialize the plugin
        """

        self.cache_local_sessions={}
        self.lock_cache_local_sessions = asyncio.Lock()
        
        self.team = args["team"]

        self.cd_environments = args["continous_deployment"]["environments"]
        self.cd_branches_accepted = [env["branch"] for env in self.cd_environments]
        self.cd_pullrequest_tag = args["continous_deployment"]["pullrequest"]["tag"]
        self.cd_versions_available = args["continous_deployment"]["pipeline"]["versions_available"]
        
        self.watcher = Bitbucket()
        self.watcher.open_basic_session(args["watcher"]["user"], args["watcher"]["pwd"])
        
        self.accesscontrol_rules = {
            Actions.WATCH_CONTINOUS_DEPLOYMENT_CONFIG: Permissions.READ_CAPABILITIES,
            Actions.WATCH_CONTINUOUS_DEPLOYMENT_VERSIONS_AVAILABLE: Permissions.READ_CAPABILITIES,
            Actions.WATCH_CONTINUOUS_DEPLOYMENT_ENVIRONMENTS_AVAILABLE: Permissions.READ_CAPABILITIES
        }
        
        self.cache ={}
        
        self.cache["repo"]=core.hookServer.create_cache(self.get_repository,'repository',session=None)
        self.cache["environementConfig"]=core.hookServer.create_cache(self._fetch_continuous_deployment_environments_available,'repository')
        self.cache["continuousDeploymentConfig"]=core.hookServer.create_cache(self._fetch_continuous_deployment_config,'repository')
        self.cache["available"]=core.hookServer.create_cache(self._fetch_continuous_deployment_versions_available,'repository')
        self.__routing_init()

    def __routing_init(self): 
        """
        Initialise all the nessesary paths for hooks.
        """
<<<<<<< HEAD
        cust_logger = logging.getLogger("aiohttp.access") 

=======
>>>>>>> 4d2a2047
        @app_sccs.post(f"/{PLUGIN_NAME}/hooks/repo")
        async def __handle_Hooks_Repo(request:Request):
            cust_logger.debug("__handle_Hooks_Repo request")
            event = HookEvent(request.headers["X-Event-Key"])
            responseJson =await request.json()
            UUID = responseJson["repository"]["full_name"]
           
            if event == HookEvent_t.REPO_DELETED :
                cust_logger.debug("__handle_delete_Repo")
                self.__handle_delete_repo(UUID)
            else:
               
                Workspace = responseJson["repository"]["workspace"]["slug"]
                
                self.cache["repo"][UUID] = RepoSlug(None,workspace_name=Workspace,repo_slug_name= responseJson["repository"]["name"],data=responseJson["repository"])

                if event == HookEvent_t.REPO_PUSH :
                    cust_logger.debug("__handle_push_Repo")
                    self.__handle_push(UUID,responseJson)

                elif event == HookEvent_t.REPO_COMMIT_STATUS_CREATED or event == HookEvent_t.REPO_COMMIT_STATUS_UPDATED :
                    cust_logger.debug("__handle_commit_status")
                    self.__handle_commit_status (UUID,event,responseJson)
                
        return __handle_Hooks_Repo

    def __handle_delete_repo(self,UUID):
        for key in self.cache:
                    if UUID in self.cache[key] :
                        del self.cache[key][UUID]

    async def __handle_push(self,UUID,responseJson):
        for change in responseJson["changes"]:
            if change["created"] == True:
                try:
                    newName = change["new"]["name"]
                    index = self.cd_branches_accepted.index(newName)
                    env = typing_cd.EnvironmentConfig(hash((UUID, newName)))
                    env.environment = self.cd_environments[index]["name"]
                    env.buildstatus = str(commit_status_state.INPROGRESS if (newName == "master") else commit_status_state.SUCCESSFUL )
                    i = 0
                    async for b in await self.cache["environementConfig"][UUID]:
                        index_b = self.cd_branches_accepted.index(b.name)
                        if index_b < index :
                            i+=1
                        elif index_b == index:
                            break
                        else:
                            self.cache["environementConfig"][UUID].insert(i,env)
                            break
                except ValueError:
                    pass
        
    async def __handle_commit_status(self,UUID,event,response_json):

        if(response_json["commit_status"]["refname"] in self.cd_versions_available):
            
            curr_status_state = response_json["commit_status"]["state"]

            #get the build number
            build_nb = re.search("/(\d+)$",response_json["commit_status"]["url"]).group(1)
            env = self.cd_environments[self.cd_branches_accepted.index(response_json["commit_status"]["refname"])]
            if(event ==  HookEvent_t.REPO_COMMIT_STATUS_CREATED):
                self.cache["continuousDeploymentConfig"][UUID][env] = self._create_continuous_deployment_config_by_branch(response_json["repository"]["name"],build_nb,response_json["commit_status"]["refname"],env)

            if(curr_status_state == commit_status_state.SUCCESSFUL):
                #add it to the cache
                local_available = await self.cache["available"][UUID]

                i = 0
                for conf in local_available:
                    if conf.build > build_nb :
                        i+=1
                    elif conf.build == build_nb:
                        break
                    else:
                        version = response_json["commit_status"]["commit"]["hash"]
                
                        available = typing_cd.Available(hash((UUID,build_nb)))
                        available.build = build_nb
                        available.version = version

                        local_available.insert(i,available)
                        break
            
                self.cache["available"][UUID] = local_available

    async def cleanup(self):
        await self.watcher.close_session()

    def get_session_id(self, args):
        """see plugin.py"""

        session_id = hash((args["user"], args["apikey"]))

        logging.debug(f"get session id: {session_id}")
        return session_id

    async def open_session(self, session_id, args):
        """see plugin.py"""

        async with self.lock_cache_local_sessions:
            existing_session = self.cache_local_sessions.get(session_id)

            if existing_session is not None:
                existing_session["shared-session"] += 1
                logging.debug(f'reuse session {session_id} (shared: {existing_session["shared-session"]})')
                return existing_session

            logging.debug(f'create a new session {session_id}')
            new_session = {
                "session_id": session_id,
                "shared-session": 1,
                "user": {
                    "user": args["user"],
                    "apikey": args["apikey"],
                    "team": self.team,
                    "author": args["author"]
                },
                "cache": {
                    "repositories": {
                        "values": [],
                        "last_access": 0,
                        "ttl": 7200
                    }
                }
            }

            self.cache_local_sessions[session_id] = new_session

            return new_session

    async def close_session(self, session_id, session, args):
        """see plugin.py"""
        
        async with self.lock_cache_local_sessions:
            session["shared-session"] -= 1

            logging.debug(f'close session {session_id} (shared: {session["shared-session"]})')

            if session["shared-session"] <= 0:
                # not used anymore
                logging.debug(f"remove session {session_id} from cache")
                self.cache_local_sessions.pop(session_id)

    @asynccontextmanager
    async def bitbucket_session(self, session, default_session=None):
        # Use default session if session is not provided (mainly used for watch requests with prior accesscontrol calls)
        if session is None:
            yield default_session
            return

        # Regular flow
        bitbucket = Bitbucket()
        try:
            bitbucket.open_basic_session(
                session["user"]["user"],
                session["user"]["apikey"]
            )
            yield bitbucket
        finally:
            await bitbucket.close_session()

    async def accesscontrol(self, session, repository, action, args):
        """see plugin.py"""
        logging.debug(f"access control for {repository}")

        using_cache = (time.time() - session["cache"]["repositories"]["last_access"]) < session["cache"]["repositories"]["ttl"]
        repo = None

        if using_cache:
            logging.debug("access control: using cache")
            # TODO: Optimize
            for value in session["cache"]["repositories"]["values"]:
                if value.name == repository:
                    repo = value
                    break
        else:
            logging.debug("access control: cache is invalid; direct API calls")
            async with self.bitbucket_session(session) as bitbucket:
                repo = await bitbucket.user.permissions.repositories.get_by_full_name(self.team + "/" + repository)
                # no need to convert to typing_repo.Repository() as both expose permission attributes in the same way

        if repo is None:
            # No read/write or admin access on this repository
            raise AccessForbidden(repository, action)

        if repo.permission not in self.accesscontrol_rules.get(action, []):
            raise AccessForbidden(repository, action)

    async def get_repositories(self, session, args) -> list:
        """see plugin.py"""

        result = []
        async with self.bitbucket_session(session) as bitbucket:
            async for permission_repo in bitbucket.user.permissions.repositories.get():
                repo = typing_repo.Repository(hash(permission_repo.repository.name))
                repo.name = permission_repo.repository.name
                repo.permission = permission_repo.permission
                result.append(repo)

        # caching repositories for internal usage
        async with self.lock_cache_local_sessions:
            session["cache"]["repositories"]["values"] = result
            session["cache"]["repositories"]["last_access"] = time.time()

        return result

    async def get_repository(self, session, repository, args) -> list:
        """see plugin.py"""

        async with self.bitbucket_session(session) as bitbucket:
            permission = await bitbucket.user.permissions.repositories.get_by_full_name(self.team + "/" + repository)
            repo = typing_repo.Repository(hash(permission.repository.name))
            repo.name = permission.repository.name
            repo.permission = permission.permission

            return repo

    def _create_continuous_deployment_config_by_branch(self, repository: str,version: str,branch: str, config: dict,pullrequest:str=None,buildStatus:str = "SUCCESSFUL")->typing_cd.EnvironmentConfig:
        """
        Helper function to standarise the creation of EnvironementConfig
        """
        env = typing_cd.EnvironmentConfig(hash((repository, branch)))
        env.version = version
        env.environment = config["name"]
        trigger_config = config.get("trigger", {})
        env.readonly = not trigger_config.get("enabled", True)
        if trigger_config.get("pullrequest", False):
            # Continuous Deployment is done with a PR.
            env.pullrequest = pullrequest
        return env

    async def _get_continuous_deployment_config_by_branch(self, repository: str, repo: RepoSlug, branch: Branch, config: dict) ->  tuple[str,typing_cd.EnvironmentConfig]:
        """
        Get environment configuration for a specific branch
        """
        logging.debug(f"_get_continuous_deployment_config_by_branch for {repository} on {branch.name}")

        # Get version
        file_version = config["version"].get("file")
        if file_version is not None:
            version = (await repo.src().download(branch.target.hash, file_version)).strip()
        elif config["version"].get("git") is not None:
            version = branch.target.hash
        else:
            raise NotImplementedError()

        trigger_config = config.get("trigger", {})
        pullrequest_link = None
        if trigger_config.get("pullrequest", False):
            # Continuous Deployment is done with a PR.
            async for pullrequest in repo.pullrequests().get():
                if pullrequest.destination.branch.name == config["branch"] and self.cd_pullrequest_tag in pullrequest.title:
                    pullrequest_link = pullrequest.links.html.href
                    break

        return (branch.name,self._create_continuous_deployment_config_by_branch(repository,version,branch.name,config,pullrequest_link))

    async def _fetch_continuous_deployment_config(self, repository,session=None,environments=None):
        """
        fetch the continous deployment config from the bitbucket servers
        """    
        deploys = []
        
        async with self.bitbucket_session(session, self.watcher) as bitbucket:
            repo = bitbucket.repositories.repo_slug(self.team, repository)

            # Get supported branches
            async for branch in repo.refs().branches.get():
                try:
                    index = self.cd_branches_accepted.index(branch.name)
                    if environments is None or self.cd_environments[index]["name"] in environments:
                        deploys.append((branch, index))
                except ValueError:
                    pass

            # Do we have something to do ?
            if len(deploys) == 0:
                raise SccsException("continuous deployment seems not supported for {}".format(repository))

            # Ordered deploys
            deploys = sorted(deploys, key=lambda deploy: deploy[1])

            # Get continuous deployment config for all environments selected
            tasks = []
            for branch, index in deploys:
                tasks.append(
                    self._get_continuous_deployment_config_by_branch(
                        repository,
                        repo,
                        branch,
                        self.cd_environments[index])
                )

            results = await asyncio.gather(*tasks, return_exceptions=True)

        response = {}
        for result in results:
            response[result[0]]=result[1]
        
        logging.debug(f"_fetch_continuous_deployment_config responce")
        return response

    async def get_continuous_deployment_config(self, session, repository, environments=None, args=None):
        results = []
        if session is not None:
            #This is not a watcher session.
            results = await self._fetch_continuous_deployment_config(repository,session,environments)
        else :
            #Fetch in the cache
            TempDict = await self.cache["continuousDeploymentConfig"][repository]
            if environments is not None :
                for branch in TempDict:
                    if TempDict[branch].environment in environments:
                        results.append(TempDict[branch])
            else:
                results = [val for val in TempDict.values()]
        return results  

    async def _fetch_continuous_deployment_environments_available(self, repository,session=None) -> list:
        """
        fetch the available environements for the specified repository.
        """
        async with self.bitbucket_session(session, self.watcher) as bitbucket:
            repo = bitbucket.repositories.repo_slug(self.team, repository)

            availables = []

            # Get supported branches
            async for branch in repo.refs().branches.get():
                try:
                    index = self.cd_branches_accepted.index(branch.name)
                    env = typing_cd.EnvironmentConfig(hash((repository, branch.name)))
                    env.environment = self.cd_environments[index]["name"]
                    availables.append((env, index))
                except ValueError:
                    pass

            # Ordered availables and remove index
            response = [env for env, _ in sorted(availables, key=lambda available: available[1])]

            return response

    async def get_continuous_deployment_environments_available(self, session, repository, args) -> list:
            """See plugin.py"""
            if session is not None :
               return await self._fetch_continuous_deployment_environments_available(repository,session)
            return await self.cache["environementConfig"][repository]

    async def _fetch_continuous_deployment_versions_available(self, repository, session=None) -> list:
        async with self.bitbucket_session(session, self.watcher) as bitbucket:
            # commits available to be deployed
            repo = bitbucket.repositories.repo_slug(self.team, repository)

            response = []

            async for pipeline in repo.pipelines().get(filter='sort=-created_on'):
                if pipeline.target.ref_name in self.cd_versions_available and \
                   pipeline.state.result.name == "SUCCESSFUL":
                    available = typing_cd.Available(hash((repository, pipeline.build_number)))
                    available.build = pipeline.build_number
                    available.version = pipeline.target.commit.hash
                    
                    
                    response.append(available)

            return response

    async def get_continuous_deployment_versions_available(self, session, repository, args) -> list:
        if(session is not None):
            return self._fetch_continuous_deployment_versions_available(repository,session)
        return await self.cache["available"][repository]

    async def trigger_continuous_deployment(self, session, repository, environment, version, args) -> typing_cd.EnvironmentConfig:
        """see plugin.py"""
        
        logging.debug(f"trigger for {repository} on {environment}")

        #logging.debug(f"session = {session}" )

        # Get Continuous Deployment configuration for the environment requested
        cd_environment_config = None
        for cd_environment in self.cd_environments:
            if cd_environment["name"] == environment:
                cd_environment_config = cd_environment
                break
        if cd_environment_config is None:
            utils_cd.trigger_not_supported(repository, environment)
        
        #logging.debug(f"cd_environment_config = {cd_environment_config}")
        
        async with self.bitbucket_session(session) as bitbucket:
            # Check all configurations
            continuous_deployment = (await self.get_continuous_deployment_config(None, repository, environments=[environment]))[0]
            versions_available = await self.get_continuous_deployment_versions_available(None, repository, args)
            utils_cd.trigger_prepare(continuous_deployment, versions_available, repository, environment, version)

            # Check if we need/can do a PR
            repo = bitbucket.repositories.repo_slug(self.team, repository)
            branch = cd_environment_config["branch"]

            if cd_environment_config.get("trigger", {}).get("pullrequest", False):
                # Continuous Deployment is done with a PR.
                # We need to check if there is already one open (the version requested doesn't matter)
                async for pullrequest in repo.pullrequests().get():
                    if pullrequest.destination.branch.name == branch and self.cd_pullrequest_tag in pullrequest.title:
                        raise SccsException(f"A continuous deployment request is already open. link: {pullrequest.links.html.href}")

                deploy_branch = repo.refs().branches.by_name(branch)
                await deploy_branch.get()
                deploy_branch.name = f"continuous-deployment-{environment}"
                try:
                    #If the branch already exist , we should remove it.
                    await  deploy_branch.delete()
                except NetworkNotFound :
                    pass
                await deploy_branch.create()
            else:
                deploy_branch = None

            # Upgrade/Downgrade request
            await repo.src().upload_pure_text(
                cd_environment_config["version"]["file"],
                f"{version}\n",
                f"deploy version {version}",
                session["user"]["author"],
                branch if deploy_branch is None else deploy_branch.name
            )

            if deploy_branch is not None:
                # Continuous Deployment is done with a PR.
                pr = repo.pullrequests().new()
                pr.title = f"Ugrade {environment} {self.cd_pullrequest_tag}"
                pr.close_source_branch = True
                pr.source.branch.name = deploy_branch.name
                pr.destination.branch.name = branch
                await pr.create()
                await pr.get()
                continuous_deployment.pullrequest = pr.links.html.href
            else:
                # Continuous Deployment done
                continuous_deployment.version = version
            
            self.cache["continuousDeploymentConfig"][repository][deploy_branch] = continuous_deployment

            # Return the new configuration (new version or PR in progress)
            return continuous_deployment
        
    async def get_hooks_repository(self,session,repository,args):
        """see plugin.py"""
        async with self.bitbucket_session(session) as bitbucket:
            permission = await bitbucket.webhooks.get_by_repository_name(self.team + "/" + repository)
            repo = typing_repo.Repository(hash(permission.repository.name))
            repo.name = permission.repository.name
            repo.permission = permission.permission

            return repo<|MERGE_RESOLUTION|>--- conflicted
+++ resolved
@@ -76,11 +76,9 @@
         """
         Initialise all the nessesary paths for hooks.
         """
-<<<<<<< HEAD
+        
         cust_logger = logging.getLogger("aiohttp.access") 
-
-=======
->>>>>>> 4d2a2047
+        
         @app_sccs.post(f"/{PLUGIN_NAME}/hooks/repo")
         async def __handle_Hooks_Repo(request:Request):
             cust_logger.debug("__handle_Hooks_Repo request")
